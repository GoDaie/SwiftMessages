
//
//  BaseView.swift
//  SwiftMessages
//
//  Created by Timothy Moose on 8/17/16.
//  Copyright © 2016 SwiftKick Mobile LLC. All rights reserved.
//

import UIKit

/**
 The `BaseView` class is a reusable message view base class that implements some
 of the optional SwiftMessages protocols and provides some convenience functions
 and a configurable tap handler. Message views do not need to inherit from `BaseVew`.
 */
open class BaseView: UIView, BackgroundViewable, MarginAdjustable {

    /*
     MARK: - IB outlets
     */

    /**
     Fulfills the `BackgroundViewable` protocol and is the target for
     the optional `tapHandler` block. Defaults to `self`.
     */
    @IBOutlet open weak var backgroundView: UIView! {
        didSet {
            if let old = oldValue {
                old.removeGestureRecognizer(tapRecognizer)
            }
            installTapRecognizer()
            updateBackgroundHeightConstraint()
        }
    }

    // The `contentView` property was removed because it no longer had any functionality
    // in the framework. This is a minor backwards incompatible change. If you've copied
    // one of the included nib files from a previous release, you may get a key-value
    // coding runtime error related to contentView, in which case you can subclass the
    // view and add a `contentView` property or you can remove the outlet connection in
    // Interface Builder.
    // @IBOutlet public var contentView: UIView!

    /*
     MARK: - Initialization
     */

    public required init?(coder aDecoder: NSCoder) {
        super.init(coder: aDecoder)
        backgroundView = self
        layoutMargins = UIEdgeInsets.zero
    }

    public override init(frame: CGRect) {
        super.init(frame: frame)
        backgroundView = self
        layoutMargins = UIEdgeInsets.zero
    }

    /*
     MARK: - Installing background and content
     */

    /**
     A convenience function for installing a content view as a subview of `backgroundView`
     and pinning the edges to `backgroundView` with the specified `insets`.

     - Parameter contentView: The view to be installed into the background view
       and assigned to the `contentView` property.
     - Parameter insets: The amount to inset the content view from the background view.
       Default is zero inset.
     */
    open func installContentView(_ contentView: UIView, insets: UIEdgeInsets = UIEdgeInsets.zero) {
        contentView.translatesAutoresizingMaskIntoConstraints = false
        backgroundView.addSubview(contentView)
        contentView.topAnchor.constraint(equalTo: backgroundView.topAnchor, constant: insets.top).isActive = true
        contentView.bottomAnchor.constraint(equalTo: backgroundView.bottomAnchor, constant: -insets.bottom).isActive = true
        contentView.leftAnchor.constraint(equalTo: backgroundView.leftAnchor, constant: insets.left).isActive = true
        contentView.rightAnchor.constraint(equalTo: backgroundView.rightAnchor, constant: -insets.right).isActive = true
    }

    /**
     A convenience function for installing a background view and pinning to the layout margins.
     This is useful for creating programatic layouts where the background view needs to be
     inset from the message view's edges (like a card-style layout).

     - Parameter backgroundView: The view to be installed as a subview and
       assigned to the `backgroundView` property.
     - Parameter insets: The amount to inset the content view from the margins. Default is zero inset.
     */
    open func installBackgroundView(_ backgroundView: UIView, insets: UIEdgeInsets = UIEdgeInsets.zero) {
        backgroundView.translatesAutoresizingMaskIntoConstraints = false
        if backgroundView != self {
            backgroundView.removeFromSuperview()
        }
        addSubview(backgroundView)
        self.backgroundView = backgroundView
        backgroundView.topAnchor.constraint(equalTo: layoutMarginsGuide.topAnchor, constant: insets.top).isActive = true
        backgroundView.bottomAnchor.constraint(equalTo: layoutMarginsGuide.bottomAnchor, constant: -insets.bottom).isActive = true
        backgroundView.leftAnchor.constraint(equalTo: layoutMarginsGuide.leftAnchor, constant: insets.left).isActive = true
        backgroundView.rightAnchor.constraint(equalTo: layoutMarginsGuide.rightAnchor, constant: -insets.right).isActive = true
        installTapRecognizer()
    }

    /**
     A convenience function for installing a background view and pinning to the horizontal
     layout margins and to the vertical edges. This is useful for creating programatic layouts where
     the background view needs to be inset from the message view's horizontal edges (like a tab-style layout).

     - Parameter backgroundView: The view to be installed as a subview and
       assigned to the `backgroundView` property.
     - Parameter insets: The amount to inset the content view from the horizontal margins and vertical edges.
       Default is zero inset.
     */
    open func installBackgroundVerticalView(_ backgroundView: UIView, insets: UIEdgeInsets = UIEdgeInsets.zero) {
        backgroundView.translatesAutoresizingMaskIntoConstraints = false
        if backgroundView != self {
            backgroundView.removeFromSuperview()
        }
        addSubview(backgroundView)
        self.backgroundView = backgroundView
        backgroundView.topAnchor.constraint(equalTo: topAnchor, constant: insets.top).isActive = true
        backgroundView.bottomAnchor.constraint(equalTo: bottomAnchor, constant: -insets.bottom).isActive = true
        backgroundView.leftAnchor.constraint(equalTo: layoutMarginsGuide.leftAnchor, constant: insets.left).isActive = true
        backgroundView.rightAnchor.constraint(equalTo: layoutMarginsGuide.rightAnchor, constant: -insets.right).isActive = true
        installTapRecognizer()
    }

    /*
     MARK: - Tap handler
     */

    /**
     An optional tap handler that will be called when the `backgroundView` is tapped.
     */
    open var tapHandler: ((_ view: BaseView) -> Void)? {
        didSet {
            installTapRecognizer()
        }
    }

    fileprivate lazy var tapRecognizer: UITapGestureRecognizer = {
        let tapRecognizer = UITapGestureRecognizer(target: self, action: #selector(MessageView.tapped))
        return tapRecognizer
    }()

    @objc func tapped() {
        tapHandler?(self)
    }

    fileprivate func installTapRecognizer() {
        guard let backgroundView = backgroundView else { return }
        removeGestureRecognizer(tapRecognizer)
        backgroundView.removeGestureRecognizer(tapRecognizer)
        if tapHandler != nil {
            // Only install the tap recognizer if there is a tap handler,
            // which makes it slightly nicer if one wants to install
            // a custom gesture recognizer.
            backgroundView.addGestureRecognizer(tapRecognizer)
        }
    }

    open override func point(inside point: CGPoint, with event: UIEvent?) -> Bool {
        if backgroundView != self {
            let backgroundViewPoint = convert(point, to: backgroundView)
            return backgroundView.point(inside: backgroundViewPoint, with: event)
        }
        return super.point(inside: point, with: event)
    }

    /*
     MARK: - MarginAdjustable

     These properties fulfill the `MarginAdjustable` protocol and are exposed
     as `@IBInspectables` so that they can be adjusted directly in nib files
     (see MessageView.nib).
     */

    public var layoutMarginAdditions: UIEdgeInsets {
        get {
            return UIEdgeInsets(top: topLayoutMarginAddition, left: leftLayoutMarginAddition, bottom: bottomLayoutMarginAddition, right: rightLayoutMarginAddition)
        }
        set {
            topLayoutMarginAddition = newValue.top
            leftLayoutMarginAddition = newValue.left
            bottomLayoutMarginAddition = newValue.bottom
            rightLayoutMarginAddition = newValue.right
        }
    }

    /// IBInspectable access to layoutMarginAdditions.top
    @IBInspectable open var topLayoutMarginAddition: CGFloat = 0

    /// IBInspectable access to layoutMarginAdditions.left
    @IBInspectable open var leftLayoutMarginAddition: CGFloat = 0

    /// IBInspectable access to layoutMarginAdditions.bottom
    @IBInspectable open var bottomLayoutMarginAddition: CGFloat = 0

    /// IBInspectable access to layoutMarginAdditions.right
    @IBInspectable open var rightLayoutMarginAddition: CGFloat = 0

    @IBInspectable open var collapseLayoutMarginAdditions: Bool = true

    @IBInspectable open var bounceAnimationOffset: CGFloat = 5
     
    /// Deprecated
    @objc open var statusBarOffset: CGFloat = 0
    
    /// Deprecated
    @objc  open var safeAreaTopOffset: CGFloat = 0

    /// Deprecated
    @objc  open var safeAreaBottomOffset: CGFloat = 0

    /*
     MARK: - Setting the height
     */

    /**
     An optional explicit height for the background view, which can be used if
     the message view's intrinsic content size does not produce the desired height.
     */
    open var backgroundHeight: CGFloat? {
        didSet {
            updateBackgroundHeightConstraint()
        }
    }

    private func updateBackgroundHeightConstraint() {
        if let existing = backgroundHeightConstraint {
            let view = existing.firstItem as! UIView
            view.removeConstraint(existing)
            backgroundHeightConstraint = nil
        }
        if let height = backgroundHeight, let backgroundView = backgroundView {
            let constraint = NSLayoutConstraint(item: backgroundView, attribute: .height, relatedBy: .equal, toItem: nil, attribute: .notAnAttribute, multiplier: 1, constant: height)
            backgroundView.addConstraint(constraint)
            backgroundHeightConstraint = constraint
        }
    }

    private var backgroundHeightConstraint: NSLayoutConstraint?

    open override var intrinsicContentSize: CGSize {
        if let preferredHeight = (self as InternalPreferredHeight).preferredHeight {
            return CGSize(width: UIView.noIntrinsicMetric, height: preferredHeight)
        }
        return super.intrinsicContentSize
    }

    /**
     An optional value that sets the message view's intrinsic content height.
     This can be used as a way to specify a fixed height for the message view.
     Note that this height is not guaranteed depending on anyt Auto Layout
     constraints used within the message view.
     */
<<<<<<< HEAD
    @available(*, deprecated, message:"Use `backgroundHeight` instead to specify preferred height of the visible region of the message.")
=======
    @available(*, message:"Use `backgroundHeight` instead to specify preferred height of the visible region of the message.")
>>>>>>> 2dd48d76
    open var preferredHeight: CGFloat? {
        didSet {
            setNeedsLayout()
        }
    }
}

// A workaround to prevent warning on deprecated property.
private protocol InternalPreferredHeight {
    var preferredHeight: CGFloat? { get }
}
extension BaseView: InternalPreferredHeight {}

/*
 MARK: - Theming
 */

extension BaseView {

    /// A convenience function to configure a default drop shadow effect.
    /// The shadow is to this view's layer instead of that of the background view
    /// because the background view may be masked. So, when modifying the drop shadow,
    /// be sure to set the shadow properties of this view's layer. The shadow path is
    /// updated for you automatically.
    open func configureDropShadow() {
        layer.shadowColor = UIColor.black.cgColor
        layer.shadowOffset = CGSize(width: 0.0, height: 2.0)
        layer.shadowRadius = 6.0
        layer.shadowOpacity = 0.4
        layer.masksToBounds = false
        updateShadowPath()
    }

    /// A convenience function to turn off drop shadow
    open func configureNoDropShadow() {
        layer.shadowOpacity = 0
    }

    private func updateShadowPath() {
        backgroundView?.layoutIfNeeded()
        let shadowLayer = backgroundView?.layer ?? layer
        let shadowRect = layer.convert(shadowLayer.bounds, from: shadowLayer)
        let shadowPath: CGPath?
        if let backgroundMaskLayer = shadowLayer.mask as? CAShapeLayer,
            let backgroundMaskPath = backgroundMaskLayer.path {
            var transform = CGAffineTransform(translationX: shadowRect.minX, y: shadowRect.minY)
            shadowPath = backgroundMaskPath.copy(using: &transform)
        } else {
            shadowPath = UIBezierPath(roundedRect: shadowRect, cornerRadius: shadowLayer.cornerRadius).cgPath
        }
        // This is a workaround needed for smooth rotation animations.
        if let foundAnimation = layer.findAnimation(forKeyPath: "bounds.size") {
            // Update the layer's `shadowPath` with animation, copying the relevant properties
            // from the found animation.
            let animation = CABasicAnimation(keyPath: "shadowPath")
            animation.duration = foundAnimation.duration
            animation.timingFunction = foundAnimation.timingFunction
            animation.fromValue = layer.shadowPath
            animation.toValue = shadowPath
            layer.add(animation, forKey: "shadowPath")
            layer.shadowPath = shadowPath
        } else {
            // Update the layer's `shadowPath` without animation
            layer.shadowPath = shadowPath        }
    }

    open override func layoutSubviews() {
        super.layoutSubviews()
        updateShadowPath()
    }
}
    <|MERGE_RESOLUTION|>--- conflicted
+++ resolved
@@ -256,11 +256,7 @@
      Note that this height is not guaranteed depending on anyt Auto Layout
      constraints used within the message view.
      */
-<<<<<<< HEAD
     @available(*, deprecated, message:"Use `backgroundHeight` instead to specify preferred height of the visible region of the message.")
-=======
-    @available(*, message:"Use `backgroundHeight` instead to specify preferred height of the visible region of the message.")
->>>>>>> 2dd48d76
     open var preferredHeight: CGFloat? {
         didSet {
             setNeedsLayout()
